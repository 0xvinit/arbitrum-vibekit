services:
<<<<<<< HEAD
  # lending-agent-no-wallet:
  #   build:
  #     context: ./
  #     dockerfile: examples/lending-agent-no-wallet/Dockerfile
  #   container_name: vibekit-lending-agent-no-wallet
  #   env_file:
  #     - path: .env
  #       required: true
  #     - path: examples/lending-agent-no-wallet/.env
  #       required: false
  #   ports:
  #     - 3001:3001
  #   restart: unless-stopped
=======
  lending-agent-no-wallet:
    build:
      context: ./
      dockerfile: community/agents/lending-agent-no-wallet/Dockerfile
    container_name: vibekit-lending-agent-no-wallet
    env_file:
      - path: .env
        required: true
      - path: community/agents/lending-agent-no-wallet/.env
        required: false
    ports:
      - 3001:3001
    restart: unless-stopped
>>>>>>> c9653908

  # swapping-agent-no-wallet:
  #   build:
  #     context: ./
  #     dockerfile: examples/swapping-agent-no-wallet/Dockerfile
  #   container_name: vibekit-swapping-agent-no-wallet
  #   env_file:
  #     - path: .env
  #       required: true
  #     - path: examples/swapping-agent-no-wallet/.env
  #       required: false
  #   ports:
  #     - 3005:3005
  #   restart: unless-stopped
  
  autosynth:
    build:
<<<<<<< HEAD
      context: .
      dockerfile: templates/autosynth/Dockerfile
    container_name: vibekit-autosynth
    environment:
      - NODE_ENV=production
      - PORT=3041
      - HOST=0.0.0.0
      - TRIGGERX_CREATE_TIMEOUT_MS=25000
    env_file:
      - .env
=======
      context: ./
      dockerfile: community/agents/swapping-agent-no-wallet/Dockerfile
    container_name: vibekit-swapping-agent-no-wallet
    env_file:
      - path: .env
        required: true
      - path: community/agents/swapping-agent-no-wallet/.env
        required: false
>>>>>>> c9653908
    ports:
      - "3041:3041"
    restart: unless-stopped
    networks:
      - vibekit_network

  coingecko-mcp-server:
    build:
      context: ./
      dockerfile: community/mcp-tools/coingecko-mcp-server/Dockerfile
    container_name: vibekit-coingecko-mcp-server
    env_file:
      - path: .env
        required: true
    ports:
      - 3011:3011
    restart: unless-stopped

  defisafety-agent:
    build:
      context: ./
      dockerfile: templates/defisafety-agent/Dockerfile
    container_name: vibekit-defisafety-agent
    env_file:
      - path: .env
        required: true
      - path: templates/defisafety-agent/.env
        required: false
    environment:
      - PORT=3010
    ports:
      - 3010:3010
    restart: unless-stopped

  # langgraph-workflow-agent:
  #   build:
  #     context: ./
  #     dockerfile: templates/langgraph-workflow-agent/Dockerfile
  #   container_name: vibekit-langgraph-workflow-agent
  #   env_file:
  #     - path: .env
  #       required: true
  #     - path: templates/langgraph-workflow-agent/.env
  #       required: false
  #   ports:
  #     - 3009:3009
  #   restart: unless-stopped

  # quickstart-agent-template:
  #   build:
  #     context: ./
  #     dockerfile: templates/quickstart-agent/Dockerfile
  #   container_name: vibekit-quickstart-agent-template
  #   env_file:
  #     - path: .env
  #       required: true
  #     - path: templates/quickstart-agent/.env
  #       required: false
  #   ports:
  #     - 3007:3007
  #   restart: unless-stopped

  # allora-price-prediction-agent:
  #   build:
  #     context: ./
  #     dockerfile: templates/allora-price-prediction-agent/Dockerfile
  #   container_name: vibekit-allora-price-prediction-agent
  #   env_file:
  #     - path: .env
  #       required: true
  #     - path: templates/allora-price-prediction-agent/.env
  #       required: false
  #   ports:
  #     - 3008:3008
  #   restart: unless-stopped

  # liquidity-agent-no-wallet:
  #   build:
  #     context: ./
  #     dockerfile: community/agents/liquidity-agent-no-wallet/Dockerfile
  #   container_name: vibekit-liquidity-agent-no-wallet
  #   env_file:
  #     - path: .env
  #       required: true
  #     - path: community/agents/liquidity-agent-no-wallet/.env
  #       required: false
  #   ports:
  #     - 3002:3002
  #   restart: unless-stopped

  # pendle-agent:
  #   build:
  #     context: ./
  #     dockerfile: community/agents/pendle-agent/Dockerfile
  #   container_name: vibekit-pendle-agent
  #   env_file:
  #     - path: .env
  #       required: true
  #     - path: community/agents/pendle-agent/.env
  #       required: false
  #   ports:
  #     - 3003:3003
  #   restart: unless-stopped

  # swapping-agent:
  #   build:
  #     context: ./
  #     dockerfile: community/agents/swapping-agent/Dockerfile
  #   container_name: vibekit-swapping-agent
  #   env_file:
  #     - path: .env
  #       required: true
  #     - path: community/agents/swapping-agent/.env
  #       required: false
  #   ports:
  #     - 3004:3004
  #   restart: unless-stopped

  web-2:
    container_name: vibekit-web-app-2
    build:
      context: ./
      dockerfile: clients/web/Dockerfile.prod
      args:
        NEXT_PUBLIC_TRIGGERX_API_KEY: ${NEXT_PUBLIC_TRIGGERX_API_KEY}
    env_file:
      - path: .env
        required: true
      - path: clients/web/.env
        required: false
    environment:
      POSTGRES_URL: postgresql://chatbot:changeme@db-2:5432/chatbot2
      AUTH_URL: ${NEXTAUTH_URL:-http://localhost:3040}/api/auth
      PORT: 3040
      NEXT_PUBLIC_TRIGGERX_API_KEY: ${NEXT_PUBLIC_TRIGGERX_API_KEY}
    ports:
      - 3040:3040
    depends_on:
      - db-2
      - autosynth
    networks:
      - vibekit_network

  db-2:
    image: postgres:17
    container_name: vibekit-db-2
    environment:
      POSTGRES_USER: chatbot
      POSTGRES_PASSWORD: changeme
      POSTGRES_DB: chatbot2
    env_file:
      - .env
    volumes:
      - db_data:/var/lib/postgresql/data
    networks:
      - vibekit_network

volumes:
  db_data:

networks:
  vibekit_network:
    driver: bridge<|MERGE_RESOLUTION|>--- conflicted
+++ resolved
@@ -1,5 +1,4 @@
 services:
-<<<<<<< HEAD
   # lending-agent-no-wallet:
   #   build:
   #     context: ./
@@ -13,21 +12,6 @@
   #   ports:
   #     - 3001:3001
   #   restart: unless-stopped
-=======
-  lending-agent-no-wallet:
-    build:
-      context: ./
-      dockerfile: community/agents/lending-agent-no-wallet/Dockerfile
-    container_name: vibekit-lending-agent-no-wallet
-    env_file:
-      - path: .env
-        required: true
-      - path: community/agents/lending-agent-no-wallet/.env
-        required: false
-    ports:
-      - 3001:3001
-    restart: unless-stopped
->>>>>>> c9653908
 
   # swapping-agent-no-wallet:
   #   build:
@@ -42,10 +26,9 @@
   #   ports:
   #     - 3005:3005
   #   restart: unless-stopped
-  
+
   autosynth:
     build:
-<<<<<<< HEAD
       context: .
       dockerfile: templates/autosynth/Dockerfile
     container_name: vibekit-autosynth
@@ -56,16 +39,6 @@
       - TRIGGERX_CREATE_TIMEOUT_MS=25000
     env_file:
       - .env
-=======
-      context: ./
-      dockerfile: community/agents/swapping-agent-no-wallet/Dockerfile
-    container_name: vibekit-swapping-agent-no-wallet
-    env_file:
-      - path: .env
-        required: true
-      - path: community/agents/swapping-agent-no-wallet/.env
-        required: false
->>>>>>> c9653908
     ports:
       - "3041:3041"
     restart: unless-stopped
