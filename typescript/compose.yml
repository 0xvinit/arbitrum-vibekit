--- conflicted
+++ resolved
@@ -27,7 +27,18 @@
       - 3005:3005
     restart: unless-stopped
 
-<<<<<<< HEAD
+  coingecko-mcp-server:
+    build:
+      context: ./
+      dockerfile: lib/mcp-tools/coingecko-mcp-server/Dockerfile
+    container_name: vibekit-coingecko-mcp-server
+    env_file:
+      - path: .env
+        required: true
+    ports:
+      - 3011:3011
+    restart: unless-stopped
+
   doc-rag-agent:
     build:
       context: ./
@@ -56,18 +67,6 @@
       - PORT=3010
     ports:
       - 3010:3010
-=======
-  coingecko-mcp-server:
-    build:
-      context: ./
-      dockerfile: lib/mcp-tools/coingecko-mcp-server/Dockerfile
-    container_name: vibekit-coingecko-mcp-server
-    env_file:
-      - path: .env
-        required: true
-    ports:
-      - 3011:3011
->>>>>>> 014687f9
     restart: unless-stopped
 
   # langgraph-workflow-agent:
