export const chatAgents = [
  {
    id: 'ember-aave' as const,
    name: 'Lending',
    description: 'AAVE lending agent',
    suggestedActions: [
      {
        title: 'Deposit WETH',
        label: 'to my balance',
        action: 'Deposit WETH to my balance',
      },
      { title: 'Check', label: 'balance', action: 'Check balance' },
    ],
  },
  {
    id: 'ember-camelot' as const,
    name: 'Trading',
    description: 'Camelot Swapping agent',
    suggestedActions: [
      {
        title: 'Swap USDC for ETH',
        label: 'on Arbitrum Network.',
        action: 'Swap USDC for ETH tokens from Arbitrum to Arbitrum.',
      },
      {
        title: 'Buy ARB',
        label: 'on Arbitrum.',
        action: 'Buy ARB token.',
      },
    ],
  },
  {
<<<<<<< HEAD
    id: 'ember-docs' as const,
    name: 'Documentation RAG',
    description: 'AI agent for indexing and querying documentation using RAG',
    suggestedActions: [
      {
        title: 'Index React docs',
        label: 'from react.dev',
        action: 'Index the React documentation from https://react.dev',
      },
      {
        title: 'Query documentation',
        label: 'about hooks',
        action: 'How do React hooks work?',
      },
      {
        title: 'List indexed',
        label: 'documentation',
        action: 'Show me all indexed documentation',
      },
    ],
  },
  {
    id: 'defisafety-agent' as const,
    name: 'DeFi Safety',
    description: 'AI agent for evaluating DeFi protocol safety and documentation quality',
    suggestedActions: [
      {
        title: 'Quick Evaluation',
        label: 'safety score',
        action: 'Evaluate the safety of Aave protocol with 30 pages',
      },
      {
        title: 'Compare Protocols',
        label: 'side by side',
        action: 'Compare Uniswap and SushiSwap safety scores with 20 pages each',
      },
      {
        title: 'Generate Report',
        label: 'detailed analysis',
        action: 'Generate a comprehensive safety report for Compound with 50 pages',
=======
    id: 'coingecko' as const,
    name: 'Price Charts',
    description: 'Cryptocurrency price data and charts',
    suggestedActions: [
      {
        title: 'Generate BTC',
        label: 'price chart',
        action: 'Generate a price chart for BTC over 7 days',
      },
      {
        title: 'Show supported',
        label: 'tokens',
        action: 'What cryptocurrency tokens are supported?',
      },
      {
        title: 'Generate ETH',
        label: 'price chart',
        action: 'Generate a price chart for ETH over 30 days',
>>>>>>> 014687f9
      },
    ],
  },
  // {
  //   id: 'langgraph-workflow' as const,
  //   name: 'Greeting Optimizer',
  //   description: 'LangGraph workflow agent that optimizes greetings',
  //   suggestedActions: [
  //     {
  //       title: 'Optimize',
  //       label: 'hello',
  //       action: 'Optimize: hello',
  //     },
  //     {
  //       title: 'Make',
  //       label: 'hi better',
  //       action: 'Make this greeting better: hi',
  //     },
  //     {
  //       title: 'Improve',
  //       label: 'good morning',
  //       action: 'Optimize: good morning',
  //     },
  //   ],
  // },
  // {
  //   id: 'quickstart-agent-template' as const,
  //   name: 'Quickstart',
  //   description: 'Quickstart agent',
  //   suggestedActions: [],
  // },
  // {
  //   id: 'allora-price-prediction-agent' as const,
  //   name: 'Price Prediction',
  //   description: 'Allora price prediction agent',
  //   suggestedActions: [
  //     {
  //       title: 'Get BTC',
  //       label: 'price prediction',
  //       action: 'What is the price prediction for BTC?',
  //     },
  //     {
  //       title: 'Get ETH',
  //       label: 'price prediction',
  //       action: 'What is the price prediction for ETH?',
  //     },
  //     {
  //       title: 'Compare BTC and ETH',
  //       label: 'predictions',
  //       action: 'Get price predictions for both BTC and ETH',
  //     },
  //   ],
  // },
  // {
  //   id: "ember-lp" as const,
  //   name: "LPing",
  //   description: "Camelot Liquidity Provisioning agent",
  //   suggestedActions: [
  //     {
  //       title: "Provide Liquidity",
  //       label: "on Arbitrum.",
  //       action: "Provide Liquidity on Arbitrum.",
  //     },
  //     {
  //       title: "Check",
  //       label: "Liquidity positions",
  //       action: "Check Positions",
  //     },
  //   ],
  // },
  // {
  //   id: "ember-pendle" as const,
  //   name: "Pendle",
  //   description: "Test agent for Pendle",
  //   suggestedActions: [
  //     {
  //       title: "Deposit WETH",
  //       label: "to my balance",
  //       action: "Deposit WETH to my balance",
  //     },
  //     {
  //       title: "Check",
  //       label: "balance",
  //       action: "Check balance",
  //     },
  //   ],
  // },
  {
    id: 'all' as const,
    name: 'All agents',
    description: 'All agents',
    suggestedActions: [
      {
        title: 'What Agents',
        label: 'are available?',
        action: 'What Agents are available?',
      },
      {
        title: 'What can Ember AI',
        label: 'help me with?',
        action: 'What can Ember AI help me with?',
      },
    ],
  },
] as const;

export const DEFAULT_SERVER_URLS = new Map<ChatAgentId, string>([
  ['ember-aave', 'http://lending-agent-no-wallet:3001/sse'],
  ['ember-camelot', 'http://swapping-agent-no-wallet:3005/sse'],
<<<<<<< HEAD
  ['ember-docs', 'http://doc-rag-agent:3008/sse'],
  ['defisafety-agent', 'http://defisafety-agent:3010/sse'],
=======
  ['coingecko', 'http://coingecko-mcp-server:3011/mcp'], // CoinGecko MCP server
  // ['langgraph-workflow', 'http://langgraph-workflow-agent:3009/sse'],
  // ['quickstart-agent-template', 'http://quickstart-agent-template:3007/sse'],
  // ['allora-price-prediction-agent', 'http://allora-price-prediction-agent:3008/sse'],
  // ["ember-lp", "http://liquidity-agent-no-wallet:3002/sse"],
  // ["ember-pendle", "http://pendle-agent:3003/sse"],
>>>>>>> 014687f9
]);

export type ChatAgentId = (typeof chatAgents)[number]['id'];<|MERGE_RESOLUTION|>--- conflicted
+++ resolved
@@ -30,7 +30,6 @@
     ],
   },
   {
-<<<<<<< HEAD
     id: 'ember-docs' as const,
     name: 'Documentation RAG',
     description: 'AI agent for indexing and querying documentation using RAG',
@@ -71,7 +70,10 @@
         title: 'Generate Report',
         label: 'detailed analysis',
         action: 'Generate a comprehensive safety report for Compound with 50 pages',
-=======
+      },
+    ],
+  },
+  {
     id: 'coingecko' as const,
     name: 'Price Charts',
     description: 'Cryptocurrency price data and charts',
@@ -90,7 +92,6 @@
         title: 'Generate ETH',
         label: 'price chart',
         action: 'Generate a price chart for ETH over 30 days',
->>>>>>> 014687f9
       },
     ],
   },
@@ -200,17 +201,14 @@
 export const DEFAULT_SERVER_URLS = new Map<ChatAgentId, string>([
   ['ember-aave', 'http://lending-agent-no-wallet:3001/sse'],
   ['ember-camelot', 'http://swapping-agent-no-wallet:3005/sse'],
-<<<<<<< HEAD
   ['ember-docs', 'http://doc-rag-agent:3008/sse'],
   ['defisafety-agent', 'http://defisafety-agent:3010/sse'],
-=======
   ['coingecko', 'http://coingecko-mcp-server:3011/mcp'], // CoinGecko MCP server
   // ['langgraph-workflow', 'http://langgraph-workflow-agent:3009/sse'],
   // ['quickstart-agent-template', 'http://quickstart-agent-template:3007/sse'],
   // ['allora-price-prediction-agent', 'http://allora-price-prediction-agent:3008/sse'],
   // ["ember-lp", "http://liquidity-agent-no-wallet:3002/sse"],
   // ["ember-pendle", "http://pendle-agent:3003/sse"],
->>>>>>> 014687f9
 ]);
 
 export type ChatAgentId = (typeof chatAgents)[number]['id'];