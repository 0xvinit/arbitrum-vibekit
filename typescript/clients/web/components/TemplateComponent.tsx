'use client';

import { useAccount, useSwitchChain } from 'wagmi';
import { ConnectButton } from '@rainbow-me/rainbowkit';
import { useTransactionExecutor } from '../hooks/useTransactionExecutor';
import type { TxPlan } from '../lib/transactionUtils';
import { JsonViewer } from './JsonViewer';

// Removed: useState, viem imports, useSendTransaction
// Removed: getChainById, withSafeDefaults, toBigInt, signTx
// Removed: All local state related to approvals and transaction execution

export function TemplateComponent({
  txPreview,
  txPlan,
  jsonObject,
}: {
  txPlan: TxPlan | null;
  txPreview: any; // TODO: Define LiquidityTxPreview type
  jsonObject?: any;
}) {
  console.log('[Liquidity Component] Received txPreview:', txPreview);
  console.log('[Liquidity Component] Received txPlan:', txPlan);

  // Sanitize arbitrary data for safe client rendering
  const safeData = (() => {
    try {
      const seen = new WeakSet();
      const replacer = (_key: string, value: any) => {
        if (typeof value === 'bigint') return value.toString();
        if (value && typeof value === 'object') {
          if (seen.has(value)) return '[Circular]';
          seen.add(value);
        }
        if (value instanceof Error) return { name: value.name, message: value.message, stack: value.stack };
        if (typeof ReadableStream !== 'undefined' && value instanceof ReadableStream) return '[ReadableStream]';
        if (typeof value === 'function') return `[Function ${value.name || 'anonymous'}]`;
        return value;
      };
      return jsonObject ? JSON.parse(JSON.stringify(jsonObject, replacer)) : jsonObject;
    } catch (_e) {
      return jsonObject;
    }
  })();

  // --- Wagmi hooks ---
  const { address, isConnected, chainId } = useAccount();
  const { switchChainAsync } = useSwitchChain();

  // --- Central executor hook ---
  const {
    approveNext,
    executeMain,
    approvalIndex,
    totalApprovals,
    isApprovalPending,
    approvalError,
    isTxPending,
    isTxSuccess,
    txError,
    canApprove,
    canExecute,
    isApprovalPhaseComplete,
  } = useTransactionExecutor({
    txPlan,
    isConnected: !!isConnected,
    address,
    currentChainId: chainId,
    switchChainAsync,
  });

  const needsApproval = totalApprovals > 0;

  // Removed signMainTransaction and approveTransaction callbacks

  return (
    <>
      {
        <div className="p-0 m-0">
          {/* Transaction Preview & Execution Logic */}
          {txPreview ? (
            <div className="flex flex-col gap-2 p-8 bg-transparent shadow-md rounded-2xl text-white border-red-200 border-2">
              <JsonViewer data={txPreview} title="Transaction Preview" />

              {/* Transaction Execution UI (uses hook state) */}
              {txPlan && txPreview && isConnected ? (
                <>
                  {/* Main Transaction Status */}
                  {isTxSuccess && (
                    <p className=" p-2 rounded-2xl border-green-800 bg-green-200 w-full border-2 text-green-800">
                      Transaction Successful!
                    </p>
                  )}
                  {isTxPending && (
                    <p className=" p-2 rounded-2xl border-gray-400 bg-gray-200 w-full border-2 text-slate-800">
                      Executing Transaction...
                    </p>
                  )}
                  {txError && (
                    <p className=" p-2 rounded-2xl border-red-800 bg-red-400 w-full border-2 text-white break-words">
                      Execution Error!{' '}
                      {(txError as any).shortMessage ||
                        txError.message ||
                        JSON.stringify(txError, null, 2)}
                    </p>
                  )}

                  {/* Approval Status */}
                  {needsApproval && isApprovalPending && (
                    <p className=" p-2 rounded-2xl border-gray-400 bg-gray-200 w-full border-2 text-slate-800">
                      {`Processing Approval ${
                        approvalIndex + 1
                      }/${totalApprovals}...`}
                    </p>
                  )}
                  {needsApproval && approvalError && (
                    <p className=" p-2 rounded-2xl border-red-800 bg-red-400 w-full border-2 text-white break-words">
                      Approval Error!{' '}
                      {(approvalError as any).shortMessage ||
                        approvalError.message ||
                        JSON.stringify(approvalError, null, 2)}
                    </p>
                  )}
                  {needsApproval &&
                    isApprovalPhaseComplete &&
                    !isTxPending &&
                    !isTxSuccess &&
                    !txError && (
                      <p className=" p-2 rounded-2xl border-green-800 bg-green-200 w-full border-2 text-green-800">
                        All Approvals Sent! Ready to execute.
                      </p>
                    )}

                  {/* Action Buttons */}
                  <div className="flex gap-3">
                    {needsApproval && (
                      <button
                        className="mt-4 bg-cyan-700 text-white py-2 px-4 rounded-full disabled:bg-zinc-600 disabled:border-2 disabled:border-zinc-500 disabled:text-gray-400"
                        type="button"
                        onClick={approveNext} // Use hook action
                        disabled={!canApprove} // Use hook state
                      >
                        {isApprovalPending
                          ? `Approving ${
                              approvalIndex + 1
                            }/${totalApprovals}...`
                          : isApprovalPhaseComplete
                            ? 'All Approved'
                            : `Approve ${approvalIndex + 1}/${totalApprovals}`}
                      </button>
                    )}
                    <button
                      className="mt-4 bg-cyan-700 text-white py-2 px-4 rounded-full disabled:opacity-50"
                      type="button"
                      onClick={executeMain} // Use hook action
                      disabled={!canExecute || false} // Use hook state (extra || false is harmless but redundant)
                    >
                      {isTxPending
                        ? 'Executing...'
                        : needsApproval
                          ? 'Execute Transaction'
                          : 'Sign Transaction'}
                    </button>
                  </div>
                </>
              ) : (
                /* Wallet Not Connected Section */
                txPlan &&
                txPreview && (
                  <p className="text-red-500 p-2 flex rounded-2xl border-gray-400 bg-gray-200 w-full border-2 flex-col ">
                    <div className="mb-2">
                      Please connect your Wallet to proceed
                    </div>
                    <ConnectButton />
                  </p>
                )
              )}
            </div>
          ) : (
<<<<<<< HEAD
            <JsonViewer
              data={safeData}
              title="Preview Data"
            />
=======
            <JsonViewer data={jsonObject} title="Preview Data" />
>>>>>>> c9653908
          )}
        </div>
      }
    </>
  );
}

// Removed toBigInt function<|MERGE_RESOLUTION|>--- conflicted
+++ resolved
@@ -177,14 +177,7 @@
               )}
             </div>
           ) : (
-<<<<<<< HEAD
-            <JsonViewer
-              data={safeData}
-              title="Preview Data"
-            />
-=======
             <JsonViewer data={jsonObject} title="Preview Data" />
->>>>>>> c9653908
           )}
         </div>
       }
