packages:
  - 'lib/*'
  - 'community/*/*'
  - 'examples/*'
  - 'templates/*'
  - 'clients/*'
  - 'onchain-actions-plugins/*'
  - '!**/dist/**'
  - '!**/node_modules/**'

catalog:
  # Core dependencies
<<<<<<< HEAD
  zod: ^3.24.3
  '@modelcontextprotocol/sdk': ^1.13.1
  dotenv: ^16.3.1
  '@openrouter/ai-sdk-provider': ^0.4.5
  ai: ^4.3.2
  express: ^4.21.2
  ethers: ^6.13.4
  viem: ^2.19.15
=======
  zod: ^4.0.0
  '@modelcontextprotocol/sdk': ^1.18.2
  '@centrifuge/sdk': ^0.24.0
  dotenv: ^17.2.3
  ai: ^5.0.59
  '@ai-sdk/openai': ^2.0.42
  cors: ^2.8.5
  express: ^5.1.0
  viem: ^2.26.3
  graphql-request: ^7.0.0
  '@openrouter/ai-sdk-provider': ^1.2.0
  '@emberai/arbitrum-vibekit-core': ^0.1.2
>>>>>>> c9653908

  # Dev dependencies
  '@types/node': ^22.0.0
  '@types/cors': ^2.8.17
  '@types/express': ^5.0.0
  typescript: ^5.9.2
  tsx: ^4.20.6
  prettier: ^3.6.2

  # Testing
  '@types/chai': ^4.3.11
  '@types/mocha': ^10.0.6
  chai: ^6.2.0
  mocha: ^11.7.3
  mocha-suppress-logs: ^0.5.1
  vitest: ^3.2.4
  c8: ^10.1.3

  # Linting
  eslint: ^9.36.0
  '@eslint/js': ^9.36.0
  eslint-config-prettier: ^9.1.0

  # Build tools
  '@typescript-eslint/eslint-plugin': ^8.0.0
  '@typescript-eslint/parser': ^8.0.0
  typescript-eslint: ^8.0.0
  tsdown: ^0.16.1<|MERGE_RESOLUTION|>--- conflicted
+++ resolved
@@ -10,16 +10,6 @@
 
 catalog:
   # Core dependencies
-<<<<<<< HEAD
-  zod: ^3.24.3
-  '@modelcontextprotocol/sdk': ^1.13.1
-  dotenv: ^16.3.1
-  '@openrouter/ai-sdk-provider': ^0.4.5
-  ai: ^4.3.2
-  express: ^4.21.2
-  ethers: ^6.13.4
-  viem: ^2.19.15
-=======
   zod: ^4.0.0
   '@modelcontextprotocol/sdk': ^1.18.2
   '@centrifuge/sdk': ^0.24.0
@@ -32,7 +22,6 @@
   graphql-request: ^7.0.0
   '@openrouter/ai-sdk-provider': ^1.2.0
   '@emberai/arbitrum-vibekit-core': ^0.1.2
->>>>>>> c9653908
 
   # Dev dependencies
   '@types/node': ^22.0.0
